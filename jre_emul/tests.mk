# Copyright 2011 Google Inc. All Rights Reserved.
#
# Licensed under the Apache License, Version 2.0 (the "License");
# you may not use this file except in compliance with the License.
# You may obtain a copy of the License at
#
# http://www.apache.org/licenses/LICENSE-2.0
#
# Unless required by applicable law or agreed to in writing, software
# distributed under the License is distributed on an "AS IS" BASIS,
# WITHOUT WARRANTIES OR CONDITIONS OF ANY KIND, either express or implied.
# See the License for the specific language governing permissions and
# limitations under the License.

# Makefile for building and running the iOS emulation library unit tests.
#
# Author: Tom Ball

default: test

include environment.mk
include test_sources.mk
include $(J2OBJC_ROOT)/make/translate_macros.mk

ALL_TEST_SOURCES = $(TEST_SOURCES) $(ARC_TEST_SOURCES) $(COPIED_ARC_TEST_SOURCES)
ALL_SUITE_SOURCES = $(SUITE_SOURCES)

ifdef J2OBJC_JRE_STRIP_REFLECTION
TESTS_TO_SKIP += $(TESTS_USE_SERIALIZATION)
TESTS_TO_SKIP += $(TESTS_USE_REFLECTION)
endif
TESTS_TO_RUN = $(filter-out $(TESTS_TO_SKIP),$(ALL_TEST_SOURCES))
TESTS_TO_RUN := $(subst /,.,$(TESTS_TO_RUN:%.java=%))

ALL_TESTS_CLASS = AllJreTests
# Creates a test suit that includes all classes in ALL_TEST_SOURCES.
ALL_TESTS_SOURCE = $(RELATIVE_TESTS_DIR)/AllJreTests.java

SUPPORT_OBJS = $(SUPPORT_SOURCES:%.java=$(TESTS_DIR)/%.o) $(NATIVE_SOURCES:%.cpp=$(TESTS_DIR)/%.o)
MOCKWEBSERVER_OBJS = \
    $(MOCKWEBSERVER_SOURCES:%.java=$(TESTS_DIR)/%.o) $(NATIVE_SOURCES:%.cpp=$(TESTS_DIR)/%.o)
TEST_OBJS = \
    $(ALL_TEST_SOURCES:%.java=$(TESTS_DIR)/%.o) \
    $(ALL_SUITE_SOURCES:%.java=$(TESTS_DIR)/%.o) \
    $(TESTS_DIR)/$(ALL_TESTS_CLASS).o

TEST_RESOURCES = $(TEST_RESOURCES_RELATIVE:%=$(RESOURCES_DEST_DIR)/%)

JUNIT_DIST_JAR = $(DIST_JAR_DIR)/$(JUNIT_JAR)
JUNIT_DATAPROVIDER_DIST_JAR = $(DIST_JAR_DIR)/$(JUNIT_DATAPROVIDER_JAR)

INCLUDE_DIRS = $(TESTS_DIR) $(TESTS_DIR)/arc $(CLASS_DIR) $(EMULATION_CLASS_DIR)
INCLUDE_ARGS = $(INCLUDE_DIRS:%=-I%)

ifdef DEVELOPER_DIR
J2OBJCC := DEVELOPER_DIR=$(DEVELOPER_DIR) ../dist/j2objcc
else
J2OBJCC := ../dist/j2objcc
endif

SDK_PATH = $(shell xcrun --show-sdk-path)
TEST_JOCC := $(J2OBJCC) -g $(WARNINGS) -isysroot $(SDK_PATH)
LINK_FLAGS := -ljre_emul -l junit -L$(TESTS_DIR) -l test-support -fsanitize=address
COMPILE_FLAGS := $(INCLUDE_ARGS) -c -Wno-objc-redundant-literal-use -Wno-format -Werror \
  -Wno-parentheses

ifeq ($(OBJCPP_BUILD), YES)
LINK_FLAGS += -lc++ -ObjC++
else
LINK_FLAGS += -ObjC
endif

SUPPORT_LIB = $(TESTS_DIR)/libtest-support.a
TEST_BIN = $(TESTS_DIR)/jre_unit_tests

TRANSLATE_ARGS = -classpath $(JUNIT_DIST_JAR):$(JUNIT_DATAPROVIDER_DIST_JAR) \
    -Werror -sourcepath $(TEST_SRC):$(GEN_JAVA_DIR) \
    -encoding UTF-8 --prefixes $(MISC_TEST_ROOT)/resources/prefixes.properties
ifndef JAVA_8
TRANSLATE_ARGS += --patch-module java.base=$(TEST_SRC):$(GEN_JAVA_DIR)
endif
ifdef J2OBJC_JRE_STRIP_REFLECTION
TRANSLATE_ARGS += -external-annotation-file lite/ignore_tests.jaif
endif
TRANSLATE_SOURCES = \
    $(SUPPORT_SOURCES) \
    $(MOCKWEBSERVER_SOURCES) \
    $(TEST_SOURCES) \
    $(SUITE_SOURCES) \
    $(ALL_TESTS_CLASS).java
TRANSLATE_SOURCES_ARC = $(ARC_TEST_SOURCES) $(COPIED_ARC_TEST_SOURCES)
TRANSLATED_OBJC = $(TRANSLATE_SOURCES:%.java=$(TESTS_DIR)/%.m)
TRANSLATED_OBJC_ARC = $(TRANSLATE_SOURCES_ARC:%.java=$(TESTS_DIR)/arc/%.m)

TRANSLATE_ARTIFACT := $(call emit_translate_rule,\
  jre_emul_tests,\
  $(TESTS_DIR),\
  $(SUPPORT_SOURCES) $(MOCKWEBSERVER_SOURCES) $(TEST_SOURCES) $(SUITE_SOURCES) $(ALL_TESTS_SOURCE),\
  ,\
  $(TRANSLATE_ARGS) -use-gc)

TRANSLATE_ARTIFACT_ARC := $(call emit_translate_rule,\
  jre_emul_tests_arc,\
  $(TESTS_DIR)/arc,\
  $(ARC_TEST_SOURCES) $(COPIED_ARC_TEST_SOURCES:%=$(GEN_JAVA_DIR)/%),\
  ,\
  $(TRANSLATE_ARGS) -use-gc)

TRANSLATE_ARTIFACTS = $(TRANSLATE_ARTIFACT) $(TRANSLATE_ARTIFACT_ARC)

# Make sure any generated source files are generated prior to translation.
translate_dependencies: $(COPIED_ARC_TEST_SOURCES:%=$(GEN_JAVA_DIR)/%)

$(TRANSLATED_OBJC): $(TRANSLATE_ARTIFACT)
	@:

$(TRANSLATED_OBJC_ARC): $(TRANSLATE_ARTIFACT_ARC)
	@:

DIST_JRE_EMUL_LIB = $(DIST_LIB_MACOSX_DIR)/libjre_emul.a
$(DIST_JRE_EMUL_LIB): jre_emul_dist
	@:

DIST_JUNIT_LIB = $(DIST_LIB_MACOSX_DIR)/libjunit.a
$(DIST_JUNIT_LIB): junit_dist
	@:

ifdef GENERATE_TEST_COVERAGE
TEST_JOCC += -ftest-coverage -fprofile-arcs
endif

all-tests: test run-xctests

test: print-tools-env run-tests

print-tools-env:
	@echo clang path: `xcrun --find clang`
	@echo SDK path: `xcrun --show-sdk-path`

support-lib: $(SUPPORT_LIB)

build: support-lib $(TEST_OBJS)
	@:

translate-all: translate
	@:

link: build $(TEST_BIN)

resources: $(TEST_RESOURCES)
	@:

define resource_copy_rule
$(RESOURCES_DEST_DIR)/%: $(1)/%
	@mkdir -p $$(@D)
	@install -m 0644 $$< $$@
endef

$(foreach root,$(TEST_RESOURCE_ROOTS),$(eval $(call resource_copy_rule,$(root))))

# A bug in make 3.81 causes subprocesses to inherit a generous amount of stack.
# This distorts the fact that the default stack size is 8 MB for a 64-bit OS X
# binary. Work around with ulimit override.
#
# See http://stackoverflow.com/questions/16279867/gmake-change-the-stack-size-limit
# and https://savannah.gnu.org/bugs/?22010
run-tests: link resources $(TEST_BIN) run-initialization-test run-core-size-test
	@ulimit -s 8192 && $(TEST_BIN) org.junit.runner.JUnitCore $(ALL_TESTS_CLASS)

# Useful when investigating flaky tests. Example:
# make -f tests.mk run-single-test NUM_TEST_RUNS=50 TEST_TO_RUN=jsr166.CompletableFutureTest
run-single-test: link resources $(TEST_BIN)
	@test=0 ; while [[ $$test -lt $(NUM_TEST_RUNS) ]] ; do \
	  echo test $$test ; \
	  ulimit -s 8192 && $(TEST_BIN) org.junit.runner.JUnitCore $(TEST_TO_RUN) || exit 1; \
	  ((test = test + 1)) ; \
	done

run-initialization-test: resources $(TESTS_DIR)/jreinitialization
	@$(TESTS_DIR)/jreinitialization > /dev/null 2>&1

run-core-size-test: $(TESTS_DIR)/core_size \
  $(TESTS_DIR)/full_jre_size \
  $(TESTS_DIR)/core_plus_android_util \
  $(TESTS_DIR)/core_plus_beans \
  $(TESTS_DIR)/core_plus_channels \
  $(TESTS_DIR)/core_plus_file \
  $(TESTS_DIR)/core_plus_concurrent \
  $(TESTS_DIR)/core_plus_io \
  $(TESTS_DIR)/core_plus_icu \
  $(TESTS_DIR)/core_plus_net \
  $(TESTS_DIR)/core_plus_security \
  $(TESTS_DIR)/core_plus_sql \
  $(TESTS_DIR)/core_plus_ssl \
  $(TESTS_DIR)/core_plus_time \
  $(TESTS_DIR)/core_plus_util \
  $(TESTS_DIR)/core_plus_xml \
  $(TESTS_DIR)/core_plus_zip
	@for bin in $^; do \
	  echo Binary size for $$(basename $$bin):; \
	  ls -l $$bin; \
	  echo Number of classes: `nm $$bin | grep -c "S _OBJC_CLASS_"`; \
	done

run-beans-tests: link resources $(TEST_BIN)
	@$(TEST_BIN) org.junit.runner.JUnitCore org.apache.harmony.beans.tests.java.beans.AllTests

run-concurrency-tests: link resources $(TEST_BIN)
	@$(TEST_BIN) org.junit.runner.JUnitCore jsr166.ConcurrencyTests

run-crypto-tests: link resources $(TEST_BIN)
	@$(TEST_BIN) org.junit.runner.JUnitCore com.google.j2objc.crypto.CryptoTests

run-icu-tests: link resources $(TEST_BIN)
	@$(TEST_BIN) org.junit.runner.JUnitCore android.icu.dev.test.Tests

run-io-tests: link resources $(TEST_BIN)
	@$(TEST_BIN) org.junit.runner.JUnitCore libcore.java.io.SmallTests

run-ios-security-provider-tests: link resources $(TEST_BIN)
	@$(TEST_BIN) org.junit.runner.JUnitCore com.google.j2objc.security.IosSecurityProviderTests

run-json-tests: link resources $(TEST_BIN)
	@$(TEST_BIN) org.junit.runner.JUnitCore org.json.SmallTests

run-java8-tests: link resources $(TEST_BIN)
	@$(TEST_BIN) org.junit.runner.JUnitCore com.google.j2objc.java8.SmallTests

run-logging-tests: link resources $(TEST_BIN)
	@$(TEST_BIN) org.junit.runner.JUnitCore \
	    org.apache.harmony.logging.tests.java.util.logging.AllTests

run-net-tests: link resources $(TEST_BIN)
	@$(TEST_BIN) org.junit.runner.JUnitCore libcore.java.net.SmallTests

run-nio-tests: link resources $(TEST_BIN)
	@$(TEST_BIN) org.junit.runner.JUnitCore com.google.j2objc.nio.NioTests

run-security-tests: link resources $(TEST_BIN)
	@$(TEST_BIN) org.junit.runner.JUnitCore com.google.j2objc.security.SecurityTests

run-text-tests: link resources $(TEST_BIN)
	@$(TEST_BIN) org.junit.runner.JUnitCore libcore.java.text.SmallTests libcore.java.text.LargeTests

run-time-tests: link resources $(TEST_BIN)
	@$(TEST_BIN) org.junit.runner.JUnitCore test.java.time.Tests

run-zip-tests: link resources $(TEST_BIN)
	@$(TEST_BIN) org.junit.runner.JUnitCore libcore.java.util.zip.SmallTests

run-zip-tests-large: link resources $(TEST_BIN)
	@$(TEST_BIN) org.junit.runner.JUnitCore libcore.java.util.zip.LargeTests

# Run this when the above has errors and JUnit doesn't report which
# test failed or hung.
run-each-test: link resources $(TEST_BIN)
	@for test in $(TESTS_TO_RUN); do \
	  echo $$test:; \
	  $(TEST_BIN) org.junit.runner.JUnitCore $$test; \
	done

# Build and run the JreEmulation project's test bundle, then close simulator app.
# Note: the simulator app's name was changed to "Simulator" in Xcode 7.
run-xctests: test
	@xcrun xcodebuild -project JreEmulation.xcodeproj -scheme jre_emul -destination \
	    'platform=iOS Simulator,name=iPhone 6 (10.3)' test
	@killall 'Simulator'

$(SUPPORT_LIB): $(SUPPORT_OBJS) $(MOCKWEBSERVER_OBJS)
	@echo libtool -o $(SUPPORT_LIB)
	@xcrun libtool -static -o $(SUPPORT_LIB) $(SUPPORT_OBJS) $(MOCKWEBSERVER_OBJS)

clean:
	@rm -rf $(TESTS_DIR)

$(TESTS_DIR):
	@mkdir -p $@

$(TESTS_DIR)/%.o: $(TESTS_DIR)/%.m | $(TRANSLATE_ARTIFACTS)
	@mkdir -p $(@D)
	@echo j2objcc -c -use-gc $?
	@$(TEST_JOCC) $(COMPILE_FLAGS) -fobjc-arc -o $@ $<

$(TESTS_DIR)/%.o: $(TESTS_DIR)/arc/%.m | $(TRANSLATE_ARTIFACTS)
	@mkdir -p $(@D)
<<<<<<< HEAD
	@echo j2objcc -c -use-gc $?
	@$(TEST_JOCC) $(COMPILE_FLAGS) -fobjc-arc -o $@ $<
=======
	@echo j2objcc -c $?
	@$(TEST_JOCC) $(COMPILE_FLAGS) -fobjc-arc -fobjc-arc-exceptions -o $@ $<
>>>>>>> e354118a

$(TESTS_DIR)/%.o: $(ANDROID_NATIVE_TEST_DIR)/%.cpp | $(TESTS_DIR)
	xcrun cc -g -I$(EMULATION_CLASS_DIR) -x objective-c++ -c $? -o $@ \
	  -Werror -Wno-parentheses $(GCOV_FLAGS)

$(TEST_BIN): $(TEST_OBJS) $(SUPPORT_LIB) $(DIST_JRE_EMUL_LIB) $(DIST_JUNIT_LIB)
	@echo Building test executable...
	@echo "  " $(TEST_JOCC) $(LINK_FLAGS) ...
	@$(TEST_JOCC) $(LINK_FLAGS) -o $@ $(TEST_OBJS)

$(ALL_TESTS_SOURCE): tests.mk test_sources.mk
	@mkdir -p $(@D)
	@xcrun awk -f gen_all_tests.sh $(TESTS_TO_RUN) > $@

$(TESTS_DIR)/jreinitialization: $(MISC_TEST_ROOT)/JreInitialization.m $(DIST_JRE_EMUL_LIB)
	@$(J2OBJCC) -o $@ -ljre_emul -ObjC -Os $(MISC_TEST_ROOT)/JreInitialization.m

$(GEN_JAVA_DIR)/com/google/j2objc/arc/%.java: $(MISC_TEST_ROOT)/com/google/j2objc/%.java
	@mkdir -p $(@D)
	@echo $<
	@sed 's/^package com\.google\.j2objc;$$/package com.google.j2objc.arc;/' $< > $@

$(TESTS_DIR)/core_size:
	@mkdir -p $(@D)
	$(J2OBJCC) -o $@ -ObjC

$(TESTS_DIR)/full_jre_size:
	@mkdir -p $(@D)
	$(J2OBJCC) -ljre_emul -o $@ -ObjC

$(TESTS_DIR)/core_plus_io:
	@mkdir -p $(@D)
	$(J2OBJCC) -ljre_io -o $@ -ObjC

$(TESTS_DIR)/core_plus_icu:
	@mkdir -p $(@D)
	$(J2OBJCC) -ljre_icu -ljre_channels -ljre_net -ljre_util -ljre_security \
	    -ljre_zip -ljre_io -ljre_concurrent -o $@ -ObjC

$(TESTS_DIR)/core_plus_net:
	@mkdir -p $(@D)
	$(J2OBJCC) -ljre_net -o $@ -ObjC

$(TESTS_DIR)/core_plus_util:
	@mkdir -p $(@D)
	$(J2OBJCC) -ljre_util -o $@ -ObjC

$(TESTS_DIR)/core_plus_concurrent:
	@mkdir -p $(@D)
	$(J2OBJCC) -ljre_concurrent -ljre_util -o $@ -ObjC

$(TESTS_DIR)/core_plus_file:
	@mkdir -p $(@D)
	$(J2OBJCC) -ljre_file -o $@ -ObjC

$(TESTS_DIR)/core_plus_channels:
	@mkdir -p $(@D)
	$(J2OBJCC) -ljre_channels -ljre_net -ljre_security -ljre_util -o $@ -ObjC

$(TESTS_DIR)/core_plus_security:
	@mkdir -p $(@D)
	$(J2OBJCC) -ljre_security -ljre_net -o $@ -ObjC

$(TESTS_DIR)/core_plus_ssl:
	@mkdir -p $(@D)
	$(J2OBJCC) -ljre_ssl -ljre_security -ljre_net -ljre_util -o $@ -ObjC

$(TESTS_DIR)/core_plus_time:
	@mkdir -p $(@D)
	$(J2OBJCC) -ljre_time -ljre_icu -ljre_channels -ljre_net -ljre_util \
	    -ljre_security -ljre_zip -ljre_io -ljre_concurrent -o $@ -ObjC

$(TESTS_DIR)/core_plus_xml:
	@mkdir -p $(@D)
	$(J2OBJCC) -ljre_xml -ljre_net -ljre_security -o $@ -ObjC

$(TESTS_DIR)/core_plus_zip:
	@mkdir -p $(@D)
	$(J2OBJCC) -ljre_zip -ljre_security -ljre_net -ljre_io -o $@ -ObjC

$(TESTS_DIR)/core_plus_sql:
	@mkdir -p $(@D)
	$(J2OBJCC) -ljre_sql -o $@ -ObjC

$(TESTS_DIR)/core_plus_beans:
	@mkdir -p $(@D)
	$(J2OBJCC) -ljre_beans -ljre_util -o $@ -ObjC

$(TESTS_DIR)/core_plus_android_util:
	@mkdir -p $(@D)
	$(J2OBJCC) -landroid_util -ljre_net -ljre_util -ljre_concurrent -ljre_security -o $@ -ObjC<|MERGE_RESOLUTION|>--- conflicted
+++ resolved
@@ -283,13 +283,8 @@
 
 $(TESTS_DIR)/%.o: $(TESTS_DIR)/arc/%.m | $(TRANSLATE_ARTIFACTS)
 	@mkdir -p $(@D)
-<<<<<<< HEAD
-	@echo j2objcc -c -use-gc $?
-	@$(TEST_JOCC) $(COMPILE_FLAGS) -fobjc-arc -o $@ $<
-=======
 	@echo j2objcc -c $?
 	@$(TEST_JOCC) $(COMPILE_FLAGS) -fobjc-arc -fobjc-arc-exceptions -o $@ $<
->>>>>>> e354118a
 
 $(TESTS_DIR)/%.o: $(ANDROID_NATIVE_TEST_DIR)/%.cpp | $(TESTS_DIR)
 	xcrun cc -g -I$(EMULATION_CLASS_DIR) -x objective-c++ -c $? -o $@ \
