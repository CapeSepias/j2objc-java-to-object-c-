--- conflicted
+++ resolved
@@ -34,17 +34,6 @@
  * an IOSObjectArray is fixed-size but its elements are mutable.
  */
 @interface IOSObjectArray : IOSArray <NSFastEnumeration> {
-<<<<<<< HEAD
-#ifndef J2OBJC_USE_GC
- @package
-  /**
-   * Determines whether elements are retained.
-   * This field is read-only, visible only for performance reasons. DO NOT MODIFY!
-   */
-  jboolean isRetained_;
-#endif
-=======
->>>>>>> e354118a
  @public
 
   /**
