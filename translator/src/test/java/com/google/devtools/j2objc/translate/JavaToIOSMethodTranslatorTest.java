--- conflicted
+++ resolved
@@ -244,17 +244,6 @@
 
   public void testCopyWithZoneParameterIsNullable() throws IOException {
     options.setNullability(true);
-<<<<<<< HEAD
-    String translation = translateSourceFile(
-        "import javax.annotation.*; "
-        + "@ParametersAreNonnullByDefault class Test implements Cloneable { int i; "
-        + "void test(String s) {}}",
-        "Test", "Test.m");
-    // Verify parameters are non-null by default.
-    assertTranslation(translation, "testWithNSString:(NSString * __nonnull)s {");
-    // Verify that zone is nullable, in spite of the default.
-    assertTranslation(translation, "- (id)copyWithZone:(NSZone * __nullable)zone {");
-=======
     String hFile =
         translateSourceFile(
             "import javax.annotation.*; "
@@ -269,6 +258,5 @@
     String mFile = getTranslatedFile("Test.m");
     assertTranslation(mFile, "- (void)testWithNSString:(NSString *)s {");
     assertTranslation(mFile, "- (id)copyWithZone:(NSZone *)zone {");
->>>>>>> cefc8e6b
   }
 }