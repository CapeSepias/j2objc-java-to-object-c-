/*
 * Licensed under the Apache License, Version 2.0 (the "License");
 * you may not use this file except in compliance with the License.
 * You may obtain a copy of the License at
 *
 * http://www.apache.org/licenses/LICENSE-2.0
 *
 * Unless required by applicable law or agreed to in writing, software
 * distributed under the License is distributed on an "AS IS" BASIS,
 * WITHOUT WARRANTIES OR CONDITIONS OF ANY KIND, either express or implied.
 * See the License for the specific language governing permissions and
 * limitations under the License.
 */

package com.google.devtools.j2objc;

import com.google.common.annotations.VisibleForTesting;
import com.google.common.base.Preconditions;
import com.google.common.base.Splitter;
import com.google.common.collect.ImmutableSet;
import com.google.common.collect.Sets;
import com.google.common.io.Files;
import com.google.common.io.Resources;
import com.google.devtools.j2objc.argc.ARGC;
import com.google.devtools.j2objc.argc.TranslateSourceList;
import com.google.devtools.j2objc.file.InputFile;
import com.google.devtools.j2objc.gen.GenerationUnit;
import com.google.devtools.j2objc.util.ErrorUtil;
import com.google.devtools.j2objc.util.ExternalAnnotations;
import com.google.devtools.j2objc.util.FileUtil;
import com.google.devtools.j2objc.util.HeaderMap;
import com.google.devtools.j2objc.util.Mappings;
import com.google.devtools.j2objc.util.NameTable;
import com.google.devtools.j2objc.util.PackageInfoLookup;
import com.google.devtools.j2objc.util.PackagePrefixes;
import com.google.devtools.j2objc.util.SourceVersion;
import com.google.devtools.j2objc.util.Version;
import java.io.File;
import java.io.FileFilter;
import java.io.IOException;
import java.net.URL;
import java.nio.charset.UnsupportedCharsetException;
import java.util.ArrayList;
import java.util.Arrays;
import java.util.Collections;
import java.util.EnumSet;
import java.util.Iterator;
import java.util.List;
import java.util.Properties;
import java.util.Set;
import java.util.logging.Handler;
import java.util.logging.Level;
import java.util.logging.Logger;
import java.util.regex.Pattern;

/**
 * The set of tool properties, initialized by the command-line arguments.
 * This class was extracted from the main class, to make it easier for
 * other classes to access options.
 *
 * @author Tom Ball
 */
public class Options {

  private List<String> processorPathEntries = new ArrayList<>();
  private OutputLanguageOption language = OutputLanguageOption.OBJECTIVE_C;
  private boolean argc_noPackageDeirectories = false;
  private static MemoryManagementOption memoryManagementOption = null;
  private EmitLineDirectivesOption emitLineDirectives = EmitLineDirectivesOption.NONE;
  private boolean warningsAsErrors = false;
  private boolean deprecatedDeclarations = false;
  private HeaderMap headerMap = new HeaderMap();
  private boolean stripGwtIncompatible = false;
  private boolean segmentedHeaders = true;
  private boolean jsniWarnings = true;
  private boolean buildClosure = false;
  private EnumSet<MetadataSupport> includedMetadata =
      EnumSet.of(
          MetadataSupport.FULL, MetadataSupport.ENUM_CONSTANTS, MetadataSupport.NAME_MAPPING);
  private boolean emitWrapperMethods = true;
  private boolean extractUnsequencedModifications = true;
  private boolean docCommentsEnabled = false;
  private boolean staticAccessorMethods = false;
  private boolean classProperties = false;
  private String processors = null;
  private boolean disallowInheritedConstructors = true;
  private boolean nullability = false;
  private boolean defaultNonnull = false;
  private TimingLevel timingLevel = TimingLevel.NONE;
  private boolean dumpAST = false;
  private String lintArgument = null;
  private boolean reportJavadocWarnings = false;
  private boolean translateBootclasspath = false;
  private boolean translateClassfiles = false;
  private String annotationsJar = null;
  private /*ARGC++*/List<String> bootcps;
  private CombinedOutput globalCombinedOutput = null;
  private String bootclasspath = null;
  private boolean emitKytheMappings = false;
  private boolean emitSourceHeaders = true;
  private static boolean iostest = false;

  private Mappings mappings = new Mappings();
  private FileUtil fileUtil = new FileUtil();
  private PackageInfoLookup packageInfoLookup = new PackageInfoLookup(fileUtil);
  private PackagePrefixes packagePrefixes = new PackagePrefixes(packageInfoLookup);
  private final ExternalAnnotations externalAnnotations = new ExternalAnnotations();
  private final List<String> entryClasses = new ArrayList<>();

  private /*ARGC++*/String argc_debugSource; 
  private SourceVersion sourceVersion = null;

  private static File proGuardUsageFile = null;

  private static String fileHeader;
  private static final String FILE_HEADER_KEY = "file-header";
  private static String usageMessage;
  private static String helpMessage;
  private static String xhelpMessage;
  private static final String USAGE_MSG_KEY = "usage-message";
  private static final String HELP_MSG_KEY = "help-message";
  private static final String X_HELP_MSG_KEY = "x-help-message";
  private static final String XBOOTCLASSPATH = "-Xbootclasspath:";
  private static final String TIMING_INFO_ARG = "--timing-info";

  private static final Pattern KNOWN_FILE_SUFFIX_PATTERN
      = Pattern.compile(".*\\.(java|class|jar|zip)");

  // TODO(tball): remove obsolete flags once projects stop using them.
  private static final Set<String> obsoleteFlags = Sets.newHashSet(
    "--batch-translate-max",
    "--disallow-inherited-constructors",
    "--extract-unsequenced",
    "--final-methods-as-functions",
    "--jsni-warnings",
    "--no-final-methods-functions",
    "--hide-private-members",
    "--no-hide-private-members",
    "--segmented-headers",
    "-q",
    "--quiet",
    "-Xforce-incomplete-java8"
  );
  private static final String BATCH_PROCESSING_MAX_FLAG = "--batch-translate-max=";

  /**
   * Types of memory management to be used by translated code.
   */
  public /*ARGC++*/static enum MemoryManagementOption { REFERENCE_COUNTING, ARC, GC }

  /**
   * What languages can be generated.
   */
  public enum OutputLanguageOption {
    OBJECTIVE_C(".m", ".h"),
    OBJECTIVE_CPLUSPLUS(".mm", ".h"),

    // Test-only language option, for A/B test comparisons.
    TEST_OBJECTIVE_C(".m2", ".h2");

    private final String suffix;
    private final String headerSuffix;

    OutputLanguageOption(String suffix, String headerSuffix) {
      this.suffix = suffix;
      this.headerSuffix = headerSuffix;
    }

    public String suffix() {
      return suffix;
    }

    public String headerSuffix() {
      return headerSuffix;
    }
  }

  /**
   * What timing information should be printed, if any.
   */
  public enum TimingLevel {
    // Don't print any timing information.
    NONE,

    // Print the total execution time at the end.
    TOTAL,

    // Print all timing information.
    ALL
  }

  /**
   * What reflection support should be generated, if any.
   */
  public enum MetadataSupport {
    // Generate metadata for enum constants.
    ENUM_CONSTANTS,

    // Generate name mapping.
    NAME_MAPPING,

    // Generate all metadata.
    FULL
  }

  /**
   * Different ways that #line debug directives can be emitted.
   */
  private enum EmitLineDirectivesOption {
    // Don't emit #line directives.
    NONE,

    // Emit #line directives using the unmodified source file path of the compilation unit; this may
    // be an absolute path or a relative path.
    NORMAL,

    // Emit #line directives using the source file path of the compilation unit converted to a
    // relative path, relative to the current working directory; if the file is not in a
    // subdirectory of the current working directory then the emitted path is the same as NORMAL.
    RELATIVE,
  }

  /**
   * Class that holds the information needed to generate combined output, so that all output goes to
   * a single, named .h/.m file set.
   */
  public static class CombinedOutput {

    private final String outputName;
    private final GenerationUnit combinedUnit;

    CombinedOutput(String outputName, Options options) {
      this.outputName = outputName;
      this.combinedUnit = GenerationUnit.newCombinedJarUnit(outputName, options);
    }

    public String globalCombinedOutputName() {
      return outputName;
    }

    public GenerationUnit globalGenerationUnit() {
      return combinedUnit;
    }
  }

  // Flags that are directly forwarded to the javac parser.
  private static final ImmutableSet<String> PLATFORM_MODULE_SYSTEM_OPTIONS =
      ImmutableSet.of("--patch-module", "--system", "--add-reads");
  private final List<String> platformModuleSystemOptions = new ArrayList<>();

  static {
    // Load string resources.
    URL propertiesUrl = Resources.getResource(J2ObjC.class, "J2ObjC.properties");
    Properties properties = new Properties();
    try {
      properties.load(propertiesUrl.openStream());
    } catch (IOException e) {
      System.err.println("unable to access tool properties: " + e);
      System.exit(1);
    }
    fileHeader = properties.getProperty(FILE_HEADER_KEY);
    Preconditions.checkNotNull(fileHeader);
    usageMessage = properties.getProperty(USAGE_MSG_KEY);
    Preconditions.checkNotNull(usageMessage);
    helpMessage = properties.getProperty(HELP_MSG_KEY);
    Preconditions.checkNotNull(helpMessage);
    xhelpMessage = properties.getProperty(X_HELP_MSG_KEY);
    Preconditions.checkNotNull(xhelpMessage);

    Logger rootLogger = Logger.getLogger("");
    for (Handler handler : rootLogger.getHandlers()) {
      handler.setLevel(Level.ALL);
    }
  }

  public CombinedOutput globalCombinedOutput() {
    return globalCombinedOutput;
  }

  public void setGlobalCombinedOutput(String outputName) {
    this.globalCombinedOutput = new CombinedOutput(outputName, this);
  }

  /**
   * Set all log handlers in this package with a common level.
   */
  private void setLogLevel(Level level) {
    Logger.getLogger("com.google.devtools.j2objc").setLevel(level);
  }

  public boolean isVerbose() {
    Logger log = Logger.getLogger("com.google.devtools.j2objc");
    return log != null && Level.FINEST.equals(log.getLevel());
  }

  /**
   * Load the options from a command-line, returning the arguments that were
   * not option-related (usually files).  If help is requested or an error is
   * detected, the appropriate status method is invoked and the app terminates.
   * @throws IOException
   */
  public List<InputFile> load(String[] args) throws IOException {
    setLogLevel(Level.WARNING);

    mappings.addJreMappings();

    // Create a temporary directory as the sourcepath's first entry, so that
    // modified sources will take precedence over regular files.
    fileUtil.setSourcePathEntries(new ArrayList<>());

    ArgProcessor processor = new ArgProcessor();
    processor.processArgs(args);
    postProcessArgs();
    
    return processor.sourceFiles.getInputFiles();
  }

  private class ArgProcessor {

    private TranslateSourceList sourceFiles = new TranslateSourceList(Options.this);

    private void processArgs(String[] args) throws IOException {
      Iterator<String> iter = Arrays.asList(args).iterator();
      while (iter.hasNext()) {
        processArg(iter);
      }
    }

//    private void processArgsFile(String filename) throws IOException {
//      if (filename.isEmpty()) {
//        usage("no @ file specified");
//      }
//      File f = new File(filename);
//      String fileArgs = Files.asCharSource(f, fileUtil.getCharset()).read();
//      // Simple split on any whitespace, quoted values aren't supported.
//      processArgs(fileArgs.split("\\s+"));
//    }

    private String getArgValue(Iterator<String> args, String arg) {
      if (!args.hasNext()) {
        usage(arg + " requires an argument");
      }
      return args.next();
    }

    private void processArg(Iterator<String> args) throws IOException {
      String arg = args.next().trim();
      if (arg.isEmpty()) {
        return;
//      } else if (arg.startsWith("@")) {
//        processArgsFile(arg.substring(1));
      } else if (arg.equals("-classpath") || arg.equals("-cp")) {
        fileUtil.getClassPathEntries().addAll(getPathArgument(getArgValue(args, arg), true, true));
      } else if (arg.equals("-sourcepath")) {
<<<<<<< HEAD
        fileUtil.getSourcePathEntries().addAll(getPathArgument(getArgValue(args, arg), false));
        //sourceFiles.preprocessSourcePaths(getPathArgument(getArgValue(args, arg), false));
      } else if (arg.equals("--not-include")) {
        ARGC.addExcludeRule(getArgValue(args, arg));
=======
        fileUtil.getSourcePathEntries()
            .addAll(getPathArgument(getArgValue(args, arg), false, false));
>>>>>>> e354118a
      } else if (arg.equals("-processorpath")) {
        processorPathEntries.addAll(getPathArgument(getArgValue(args, arg), true, false));
      } else if (arg.equals("-d")) {
        fileUtil.setOutputDirectory(new File(getArgValue(args, arg)));
      } else if (arg.equals("--resource-dir")) {
          fileUtil.setResourceDirectory(new File(getArgValue(args, arg)));
      } else if (arg.equals("--mapping")) {
        mappings.addMappingsFiles(getArgValue(args, arg).split(","));
      } else if (arg.equals("--header-mapping")) {
        headerMap.setMappingFiles(getArgValue(args, arg));
      } else if (arg.equals("--output-header-mapping")) {
        headerMap.setOutputMappingFile(new File(getArgValue(args, arg)));
      } else if (arg.equals("--dead-code-report")) {
        proGuardUsageFile = new File(getArgValue(args, arg));
      } else if (arg.equals("--prefix")) {
        addPrefixOption(getArgValue(args, arg));
      } else if (arg.equals("--pure-objc")) { /*ARGC++*/
          ARGC.addPureObjC(args.next());
      } else if (arg.equals("--prefixes")) {
        packagePrefixes.addPrefixesFile(getArgValue(args, arg));
      } else if (arg.equals("-x")) {
        String s = getArgValue(args, arg);
        if (s.equals("objective-c")) {
          language = OutputLanguageOption.OBJECTIVE_C;
        } else if (s.equals("objective-c++")) {
          language = OutputLanguageOption.OBJECTIVE_CPLUSPLUS;
        } else {
          usage("unsupported language: " + s);
        }
      } else if (arg.equals("--ignore-missing-imports")) {
        ErrorUtil.error("--ignore-missing-imports is no longer supported");
      } else if (arg.equals("-use-reference-counting")) {
        checkMemoryManagementOption(MemoryManagementOption.REFERENCE_COUNTING);
      } else if (arg.equals("-use-gc")) { /*ARGC++*/
          checkMemoryManagementOption(MemoryManagementOption.GC);
      } else if (arg.equals("--no-package-directories")) {
    	  /* ARGC**
          headerMap.setOutputStyle(HeaderMap.OutputStyleOption.NONE);
          /*/
    	  argc_noPackageDeirectories = true;
    	  //*/
      } else if (arg.equals("--preserve-full-paths")) {
        headerMap.setOutputStyle(HeaderMap.OutputStyleOption.SOURCE);
      } else if (arg.equals("-XcombineJars")) {
        headerMap.setCombineJars();
      } else if (arg.equals("-XglobalCombinedOutput")) {
        setGlobalCombinedOutput(getArgValue(args, arg));
      } else if (arg.equals("-XincludeGeneratedSources")) {
        headerMap.setIncludeGeneratedSources();
      } else if (arg.equals("-Xpublic-hdrs")) {
        fileUtil.setHeaderOutputDirectory(new File(getArgValue(args, arg)));
      } else if (arg.equals("-use-arc")) {
        checkMemoryManagementOption(MemoryManagementOption.ARC);
      } else if (arg.equals("-g")) {
        emitLineDirectives = EmitLineDirectivesOption.NORMAL;
      } else if (arg.equals("-g:none")) {
        emitLineDirectives = EmitLineDirectivesOption.NONE;
      } else if (arg.equals("-g:relative")) {
        emitLineDirectives = EmitLineDirectivesOption.RELATIVE;
      } else if (arg.equals("-Werror")) {
        warningsAsErrors = true;
      } else if (arg.equals("--generate-deprecated")) {
        deprecatedDeclarations = true;
      } else if (arg.equals("-l") || arg.equals("--list")) {
        setLogLevel(Level.INFO);
      } else if (arg.equals("-t") || arg.equals(TIMING_INFO_ARG)) {
        timingLevel = TimingLevel.ALL;
      } else if (arg.startsWith(TIMING_INFO_ARG + ':')) {
        String timingArg = arg.substring(TIMING_INFO_ARG.length() + 1);
        try {
          timingLevel = TimingLevel.valueOf(timingArg.toUpperCase());
        } catch (IllegalArgumentException e) {
          usage("invalid --timing-info argument");
        }
      } else if (arg.equals("-v") || arg.equals("--verbose")) {
        setLogLevel(Level.FINEST);
      } else if (arg.startsWith(XBOOTCLASSPATH)) {
        bootclasspath = arg.substring(XBOOTCLASSPATH.length());
      } else if (arg.equals("-Xno-jsni-delimiters")) {
        // TODO(tball): remove flag when all client builds stop using it.
      } else if (arg.equals("-Xno-jsni-warnings")) {
        jsniWarnings = false;
      } else if (arg.equals("-encoding")) {
        try {
          fileUtil.setFileEncoding(getArgValue(args, arg));
        } catch (UnsupportedCharsetException e) {
          ErrorUtil.warning(e.getMessage());
        }
      } else if (arg.equals("--strip-gwt-incompatible")) {
        stripGwtIncompatible = true;
      } else if (arg.equals("--strip-reflection")) {
        includedMetadata = EnumSet.of(MetadataSupport.ENUM_CONSTANTS);
      } else if (arg.equals("-Xstrip-enum-constants")) {
        includedMetadata.remove(MetadataSupport.ENUM_CONSTANTS);
      } else if (arg.startsWith("--reflection:")) {
        includedMetadata.remove(MetadataSupport.FULL);
        String[] subArgs = arg.substring(arg.indexOf(':') + 1).split(",", -1);
        for (String subArg : subArgs) {
          switch (subArg) {
            case "all": {
              includedMetadata = EnumSet.allOf(MetadataSupport.class);
              break;
            }
            case "none": {
              includedMetadata = EnumSet.noneOf(MetadataSupport.class);
              break;
            }
            case "enum-constants": {
              includedMetadata.add(MetadataSupport.ENUM_CONSTANTS);
              break;
            }
            case "-enum-constants": {
              includedMetadata.remove(MetadataSupport.ENUM_CONSTANTS);
              break;
            }
            case "name-mapping": {
              includedMetadata.add(MetadataSupport.NAME_MAPPING);
              break;
            }
            case "-name-mapping": {
              includedMetadata.remove(MetadataSupport.NAME_MAPPING);
              break;
            }
            default: {
              usage("invalid --reflection argument: " + subArg);
            }
          }
        }
      } else if (arg.equals("--no-wrapper-methods")) {
        emitWrapperMethods = false;
      } else if (arg.equals("--no-segmented-headers")) {
        segmentedHeaders = false;
      } else if (arg.equals("--build-closure")) {
        buildClosure = true;
      } else if (arg.equals("--extract-unsequenced")) {
        extractUnsequencedModifications = true;
      } else if (arg.equals("--no-extract-unsequenced")) {
        extractUnsequencedModifications = false;
      } else if (arg.equals("--doc-comments")) {
        docCommentsEnabled = true;
      } else if (arg.equals("--doc-comment-warnings")) {
        reportJavadocWarnings = true;
      } else if (arg.equals("--static-accessor-methods")) {
        staticAccessorMethods = true;
      } else if (arg.equals("--class-properties")) {
        setClassProperties(true);
      } else if (arg.equals("--no-class-properties")) {
        setClassProperties(false);
      } else if (arg.equals("--swift-friendly")) {
        setSwiftFriendly(true);
      } else if (arg.equals("-processor")) {
        processors = getArgValue(args, arg);
      } else if (arg.equals("--allow-inherited-constructors")) {
        disallowInheritedConstructors = false;
      } else if (arg.equals("--nullability")) {
        nullability = true;
      } else if (arg.equals("--no-nullability")) {
        nullability = false;
      } else if (arg.equals("-Xdefault-nonnull")) {
        defaultNonnull = true;
      } else if (arg.startsWith("-Xlint")) {
        lintArgument = arg;
      } else if (arg.equals("-Xtranslate-bootclasspath")) {
        translateBootclasspath = true;
      } else if (arg.equals("-Xdump-ast")) {
        dumpAST = true;
      } else if (arg.equals("-Xtranslate-classfiles")) {
        translateClassfiles = true;
      } else if (arg.equals("-Xannotations-jar")) {
        annotationsJar = getArgValue(args, arg);
      } else if (arg.equals("-Xkythe-mapping")) {
        emitKytheMappings = true;
      } else if (arg.equals("-Xno-source-headers")) {
        emitSourceHeaders = false;
      } else if (arg.equals("-Xios-test")) {
        iostest = true;
      } else if (arg.equals("-external-annotation-file")) {
        addExternalAnnotationFile(getArgValue(args, arg));
      } else if (arg.equals("--reserved-names")) {
        NameTable.addReservedNames(getArgValue(args, arg));
      } else if (arg.equals("-version")) {
        version();
      } else if (arg.equals("-debugSource")) { /*ARGC++*/
        // Handle aliasing of version numbers as supported by javac.
        argc_debugSource = args.next().replace('\\', '/');
		if (!argc_debugSource.endsWith(".java")) {
			argc_debugSource += ".java";
		}
      } else if (arg.equals("-compatible-v2.0.2")) { /*ARGC++*/
    	ARGC.compatiable_2_0_2 = true;
      } else if (arg.startsWith("-h") || arg.equals("--help")) {
        help(false);
      } else if (arg.equals("-X")) {
        xhelp();
      }  else if (arg.equals("-source")) {
        String s = getArgValue(args, arg);
        // Handle aliasing of version numbers as supported by javac.
        try {
          sourceVersion = SourceVersion.parse(s);
        } catch (IllegalArgumentException e) {
          usage("invalid source release: " + s);
        }
      } else if (arg.equals("-target")) {
        // Dummy out passed target argument, since we don't care about target.
        getArgValue(args, arg);  // ignore
      } else if (PLATFORM_MODULE_SYSTEM_OPTIONS.contains(arg)) {
        addPlatformModuleSystemOptions(arg, getArgValue(args, arg));
      } else if (arg.startsWith(BATCH_PROCESSING_MAX_FLAG)) {
        // Ignore, batch processing isn't used with javac front-end.
      } else if (obsoleteFlags.contains(arg)) {
        // also ignore
      } else if (arg.startsWith("-!")) {  /*ARGC++*/
          args.next();
      } else if (arg.startsWith("-")) {
        usage("invalid flag: " + arg);
      } else if (!useGC() && NameTable.isValidClassName(arg) && !hasKnownFileSuffix(arg)) {
        // TODO(tball): document entry classes when build is updated to Bazel.
        entryClasses.add(arg);
      } else {
        sourceFiles.addSource(arg);
      }
    }
  }

  private void postProcessArgs() {
    postProcessSourceVersion();
    // Fix up the classpath, adding the current dir if it is empty, as javac would.
    List<String> classPaths = fileUtil.getClassPathEntries();
    if (classPaths.isEmpty()) {
      classPaths.add(".");
    }
    // javac will search the classpath for sources if no -sourcepath is specified. So here we copy
    // the classpath entries to the sourcepath list.
    List<String> sourcePaths = fileUtil.getSourcePathEntries();
    if (sourcePaths.isEmpty()) {
      sourcePaths.addAll(classPaths);
    }
    if (annotationsJar != null) {
      classPaths.add(annotationsJar);
    }

    if (headerMap.useSourceDirectories() && buildClosure) {
      ErrorUtil.error(
          "--build-closure is not supported with -XcombineJars or --preserve-full-paths or "
          + "-XincludeGeneratedSources");
    }

    // Entry classes are only allowed with --build-closure flag.
    if (!entryClasses.isEmpty() && !buildClosure) {
      ErrorUtil.error("entry class names can only be specified with --build-closure flag");
    }

    if (memoryManagementOption == null) {
      memoryManagementOption = MemoryManagementOption.REFERENCE_COUNTING;
    }

    if (bootclasspath == null) {
      // Set jre_emul.jar as bootclasspath, if available. This ensures that source files
      // accessing JRE classes or methods not supported in the JRE emulation library are
      // reported during compilation, rather than with a more obscure link error.
      for (String path : Splitter.on(':').split(System.getProperty("java.class.path"))) {
        if (path.endsWith("jre_emul.jar")) {
          bootclasspath = path;
          break;
        }
      }
    }
    if (bootclasspath == null) {
      // Fall back to Java 8 and earlier property.
      bootclasspath = System.getProperty("sun.boot.class.path", "");
    }
  }

  private void postProcessSourceVersion() {
    if (sourceVersion == null) {
      sourceVersion = SourceVersion.defaultVersion();
    }
    SourceVersion maxVersion = SourceVersion.getMaxSupportedVersion();
    if (sourceVersion.version() > maxVersion.version()) {
      ErrorUtil.warning("Java " + sourceVersion.version() + " source version is not "
          + "supported, using Java " + maxVersion.version() + ".");
      sourceVersion = maxVersion;
    }
    if (sourceVersion.version() > 8) {
      // Allow the modularized JRE to read the J2ObjC annotations (they are in the unnamed module).
      addPlatformModuleSystemOptions("--add-reads", "java.base=ALL-UNNAMED");
    } else {
      platformModuleSystemOptions.clear();
    }
  }

  private boolean hasKnownFileSuffix(String s) {
    return KNOWN_FILE_SUFFIX_PATTERN.matcher(s).matches();
  }

  /**
   * Add prefix option, which has a format of "<package>=<prefix>".
   */
  private void addPrefixOption(String arg) {
    int i = arg.indexOf('=');
    if (i < 1) {
      usage("invalid prefix format");
    }
    packagePrefixes.addPrefix(arg.substring(0, i), arg.substring(i + 1));
  }

  /**
   * Check that the memory management option wasn't previously set to a
   * different value.  If okay, then set the option.
   */
  private void checkMemoryManagementOption(MemoryManagementOption option) {
    if (memoryManagementOption != null && memoryManagementOption != option) {
      usage("Multiple memory management options cannot be set.");
    }
    setMemoryManagementOption(option);
  }

  public static void usage(String invalidUseMsg) {
    System.err.println("j2objc: " + invalidUseMsg);
    System.err.println(usageMessage);
    System.exit(1);
  }

  public static void help(boolean errorExit) {
    System.err.println(helpMessage);
    // javac exits with 2, but any non-zero value works.
    System.exit(errorExit ? 2 : 0);
  }

  public static void xhelp() {
    System.err.println(xhelpMessage);
    System.exit(0);
  }

  public static void version() {
    System.err.println("j2objc " + Version.jarVersion(Options.class));
    System.exit(0);
  }

<<<<<<< HEAD
  
  private void addPath(List<String> pathList, String path, boolean expandJarFile) {
	  File f = new File(path);
	  if (expandJarFile && !f.isDirectory()) {
		  f = ARGC.extractSources(f, this, false);
		  if (f == null) {
			  return;
		  }
	  }
	  path = ARGC.getCanonicalPath(f);
	  TranslateSourceList.addRootPath(path);
	  pathList.add(path);
  }
  
  private List<String> getPathArgument(String argument, boolean expandAarFiles) {
=======
  private List<String> getPathArgument(String argument, boolean expandAarFiles,
      boolean expandWildcard) {
>>>>>>> e354118a
    List<String> entries = new ArrayList<>();
    for (String entry : Splitter.on(File.pathSeparatorChar).split(argument)) {
      entry = entry.trim();
	  if (entry.length() == 0) {
		  continue;
	  }
      if (entry.startsWith("~/")) {
        // Expand bash/csh tildes, which don't get expanded by the shell
        // first if in the middle of a path string.
        entry = System.getProperty("user.home") + entry.substring(1);
      }
<<<<<<< HEAD
      if (true || this.useGC()) {
          if (entry.charAt(0) == '@') {
        	  File f = new File(entry.substring(1));
        	  ArrayList<String> list = ARGC.processListFile(f);
        	  if (list != null) {
        		  String dir = f.getAbsolutePath();
        		  dir = dir.substring(0, dir.lastIndexOf('/') + 1);
        		  for (String s : list) {
                	  addPath(entries, dir + s, !expandAarFiles);
        		  }
        	  }
          }
          else {
        	  addPath(entries, entry, !expandAarFiles);
          }
=======
      File f = new File(entry);
      if (f.getName().equals("*") && expandWildcard) {
        File parent = f.getParentFile() == null ? new File(".") : f.getParentFile();
        FileFilter jarFilter = file -> file.getName().endsWith(".jar");
        File[] files = parent.listFiles(jarFilter);
        if (files != null) {
          for (File jar : files) {
            entries.add(jar.toString());
          }
        }
        continue;
      }
      if (entry.endsWith(".aar") && expandAarFiles) {
        // Extract classes.jar from Android library AAR file.
        f = fileUtil().extractClassesJarFromAarFile(f);
>>>>>>> e354118a
      }
      else {
	      File f = new File(entry);
	      if (entry.endsWith(".aar") && expandAarFiles) {
	        // Extract classes.jar from Android library AAR file.
	        f = fileUtil().extractClassesJarFromAarFile(f);
	      }
	      if (f.exists()) {
	        entries.add(f.toString());
	      }
	      else {
	    	  System.err.println("invalid path: " + entry);
	      }
      }
    }
    return entries;
  }

  public FileUtil fileUtil() {
    return fileUtil;
  }

  public boolean docCommentsEnabled() {
    return docCommentsEnabled;
  }

  @VisibleForTesting
  public void setDocCommentsEnabled(boolean value) {
    docCommentsEnabled = value;
  }

  public List<String> getProcessorPathEntries() {
    return processorPathEntries;
  }

  public OutputLanguageOption getLanguage() {
    return language;
  }

  @VisibleForTesting
  public void setOutputLanguage(OutputLanguageOption language) {
    this.language = language;
  }

  public static boolean useReferenceCounting() {
    return memoryManagementOption == MemoryManagementOption.REFERENCE_COUNTING;
  }

  public static boolean useARC() {
    return memoryManagementOption == MemoryManagementOption.ARC;
  }

  public static boolean useGC() {
	    return memoryManagementOption == MemoryManagementOption.GC;
	  }
  
  public MemoryManagementOption getMemoryManagementOption() {
    return memoryManagementOption;
  }

  @VisibleForTesting
  public void setMemoryManagementOption(MemoryManagementOption option) {
    memoryManagementOption = option;
  }

  public boolean emitLineDirectives() {
    return emitLineDirectives != EmitLineDirectivesOption.NONE;
  }

  @VisibleForTesting
  public void setEmitLineDirectives(boolean b) {
    emitLineDirectives = b ? EmitLineDirectivesOption.NORMAL : EmitLineDirectivesOption.NONE;
  }

  public boolean emitRelativeLineDirectives() {
    return emitLineDirectives == EmitLineDirectivesOption.RELATIVE;
  }

  @VisibleForTesting
  public void setEmitRelativeLineDirectives() {
    emitLineDirectives = EmitLineDirectivesOption.RELATIVE;
  }

  public boolean treatWarningsAsErrors() {
    return warningsAsErrors;
  }

  @VisibleForTesting
  public void enableDeprecatedDeclarations() {
    deprecatedDeclarations = true;
  }

  public boolean generateDeprecatedDeclarations() {
    return deprecatedDeclarations;
  }

  public HeaderMap getHeaderMap() {
    return headerMap;
  }

  public static String getUsageMessage() {
    return usageMessage;
  }

  public static String getHelpMessage() {
    return helpMessage;
  }

  public static String getFileHeader() {
    return fileHeader;
  }

  public static void setProGuardUsageFile(File newProGuardUsageFile) {
    proGuardUsageFile = newProGuardUsageFile;
  }

  public static File getProGuardUsageFile() {
    return proGuardUsageFile;
  }

  public List<String> getBootClasspath() {
<<<<<<< HEAD
	  if (this.bootcps == null) {
		  bootcps = getPathArgument(bootclasspath, true);
		  if (isVerbose()) {
		    System.out.println("bootclasspath = " + bootcps);
		  }
	  }
	  return this.bootcps;
=======
    return getPathArgument(bootclasspath, false, false);
>>>>>>> e354118a
  }

  public Mappings getMappings() {
    return mappings;
  }

  public PackageInfoLookup getPackageInfoLookup() {
    return packageInfoLookup;
  }

  public PackagePrefixes getPackagePrefixes() {
    return packagePrefixes;
  }

  public boolean stripGwtIncompatibleMethods() {
    return stripGwtIncompatible;
  }

  @VisibleForTesting
  public void setStripGwtIncompatibleMethods(boolean b) {
    stripGwtIncompatible = b;
  }

  public boolean generateSegmentedHeaders() {
    return segmentedHeaders;
  }

  @VisibleForTesting
  public void setSegmentedHeaders(boolean b) {
    segmentedHeaders = b;
  }

  public boolean jsniWarnings() {
    return jsniWarnings;
  }

  public void setJsniWarnings(boolean b) {
    jsniWarnings = b;
  }

  public boolean buildClosure() {
    return buildClosure;
  }

  @VisibleForTesting
  public void setBuildClosure(boolean b) {
    buildClosure = b;
  }

  public boolean stripReflection() {
    return !includedMetadata.contains(MetadataSupport.FULL);
  }

  @VisibleForTesting
  public void setStripReflection(boolean b) {
    if (b) {
      includedMetadata.remove(MetadataSupport.FULL);
      includedMetadata.remove(MetadataSupport.NAME_MAPPING);
    } else {
      includedMetadata = EnumSet.allOf(MetadataSupport.class);
    }
  }

  public boolean stripEnumConstants() {
    return !includedMetadata.contains(MetadataSupport.ENUM_CONSTANTS);
  }

  @VisibleForTesting
  public void setStripEnumConstants(boolean b) {
    if (b) {
      includedMetadata.remove(MetadataSupport.ENUM_CONSTANTS);
    } else {
      includedMetadata.add(MetadataSupport.ENUM_CONSTANTS);
    }
  }

  public boolean stripNameMapping() {
    return !includedMetadata.contains(MetadataSupport.NAME_MAPPING);
  }

  @VisibleForTesting
  public void setStripNameMapping(boolean b) {
    if (b) {
      includedMetadata.remove(MetadataSupport.NAME_MAPPING);
    } else {
      includedMetadata.add(MetadataSupport.NAME_MAPPING);
    }
  }

  @VisibleForTesting
  public void setStripAllReflection() {
    includedMetadata = EnumSet.noneOf(MetadataSupport.class);
  }

  public boolean emitWrapperMethods() {
    return emitWrapperMethods;
  }

  @VisibleForTesting
  public void setEmitWrapperMethods(boolean b) {
    emitWrapperMethods = b;
  }

  public boolean extractUnsequencedModifications() {
    return extractUnsequencedModifications;
  }

  @VisibleForTesting
  public void enableExtractUnsequencedModifications() {
    extractUnsequencedModifications = true;
  }


  public SourceVersion getSourceVersion(){
    return sourceVersion;
  }

  @VisibleForTesting
  public void setSourceVersion(SourceVersion version) {
    sourceVersion = version;
    postProcessSourceVersion();
  }

  public boolean staticAccessorMethods() {
    return staticAccessorMethods;
  }

  @VisibleForTesting
  public void setStaticAccessorMethods(boolean b) {
    staticAccessorMethods = b;
  }

  public boolean classProperties() {
    return classProperties;
  }

  @VisibleForTesting
  public void setClassProperties(boolean b) {
    classProperties = b;
    staticAccessorMethods = b;
  }

  public String getProcessors() {
    return processors;
  }

  @VisibleForTesting
  public void setProcessors(String processors) {
    this.processors = processors;
  }

  public boolean disallowInheritedConstructors() {
    return disallowInheritedConstructors;
  }

  @VisibleForTesting
  public void setDisallowInheritedConstructors(boolean b) {
    disallowInheritedConstructors = b;
  }

  @VisibleForTesting
  public void setSwiftFriendly(boolean b) {
    setClassProperties(b);
    setNullability(b);
  }

  public boolean nullability() {
    return nullability;
  }

  @VisibleForTesting
  public void setNullability(boolean b) {
    nullability = b;
  }

  public boolean defaultNonnull() {
    return nullability && defaultNonnull;
  }

  @VisibleForTesting
  public void setDefaultNonnull(boolean b) {
    nullability = true;
    defaultNonnull = b;
  }

  public String lintArgument() {
    return lintArgument;
  }

  public TimingLevel timingLevel() {
    return timingLevel;
  }

  public boolean dumpAST() {
    return dumpAST;
  }

  public boolean reportJavadocWarnings() {
    return reportJavadocWarnings;
  }

  public boolean translateBootclasspathFiles() {
    return translateBootclasspath;
  }

  public boolean emitKytheMappings() {
    return emitKytheMappings;
  }

  @VisibleForTesting
  public void setEmitKytheMappings(boolean b) {
    emitKytheMappings = b;
  }

  public boolean emitSourceHeaders() {
    return emitSourceHeaders;
  }

  public static boolean isIOSTest() {
    return iostest;
  }
  
  @VisibleForTesting
  public void setEmitSourceHeaders(boolean b) {
    emitSourceHeaders = b;
  }

  public ExternalAnnotations externalAnnotations() {
    return externalAnnotations;
  }

  @VisibleForTesting
  public void addExternalAnnotationFile(String file) throws IOException {
    externalAnnotations.addExternalAnnotationFile(file);
  }

  // Unreleased experimental project.
  public boolean translateClassfiles() {
    return translateClassfiles;
  }

  @VisibleForTesting
  public void setTranslateClassfiles(boolean b) {
    translateClassfiles = b;
    }
    
   public String getDebugSourceFile() {  /*ARGC++*/
	return argc_debugSource;
  }

  public List<String> entryClasses() {
    return entryClasses;
  }

  public void addPlatformModuleSystemOptions(String... flags) {
    Collections.addAll(platformModuleSystemOptions, flags);
  }

  public List<String> getPlatformModuleSystemOptions() {
    return platformModuleSystemOptions;
  }
}<|MERGE_RESOLUTION|>--- conflicted
+++ resolved
@@ -352,15 +352,10 @@
       } else if (arg.equals("-classpath") || arg.equals("-cp")) {
         fileUtil.getClassPathEntries().addAll(getPathArgument(getArgValue(args, arg), true, true));
       } else if (arg.equals("-sourcepath")) {
-<<<<<<< HEAD
-        fileUtil.getSourcePathEntries().addAll(getPathArgument(getArgValue(args, arg), false));
+        fileUtil.getSourcePathEntries().addAll(getPathArgument(getArgValue(args, arg), false, true));
         //sourceFiles.preprocessSourcePaths(getPathArgument(getArgValue(args, arg), false));
       } else if (arg.equals("--not-include")) {
         ARGC.addExcludeRule(getArgValue(args, arg));
-=======
-        fileUtil.getSourcePathEntries()
-            .addAll(getPathArgument(getArgValue(args, arg), false, false));
->>>>>>> e354118a
       } else if (arg.equals("-processorpath")) {
         processorPathEntries.addAll(getPathArgument(getArgValue(args, arg), true, false));
       } else if (arg.equals("-d")) {
@@ -700,7 +695,6 @@
     System.exit(0);
   }
 
-<<<<<<< HEAD
   
   private void addPath(List<String> pathList, String path, boolean expandJarFile) {
 	  File f = new File(path);
@@ -715,11 +709,7 @@
 	  pathList.add(path);
   }
   
-  private List<String> getPathArgument(String argument, boolean expandAarFiles) {
-=======
-  private List<String> getPathArgument(String argument, boolean expandAarFiles,
-      boolean expandWildcard) {
->>>>>>> e354118a
+  private List<String> getPathArgument(String argument, boolean expandAarFiles, boolean expandWildcard) {
     List<String> entries = new ArrayList<>();
     for (String entry : Splitter.on(File.pathSeparatorChar).split(argument)) {
       entry = entry.trim();
@@ -731,52 +721,45 @@
         // first if in the middle of a path string.
         entry = System.getProperty("user.home") + entry.substring(1);
       }
-<<<<<<< HEAD
-      if (true || this.useGC()) {
-          if (entry.charAt(0) == '@') {
-        	  File f = new File(entry.substring(1));
-        	  ArrayList<String> list = ARGC.processListFile(f);
-        	  if (list != null) {
-        		  String dir = f.getAbsolutePath();
-        		  dir = dir.substring(0, dir.lastIndexOf('/') + 1);
-        		  for (String s : list) {
-                	  addPath(entries, dir + s, !expandAarFiles);
-        		  }
-        	  }
-          }
-          else {
-        	  addPath(entries, entry, !expandAarFiles);
-          }
-=======
-      File f = new File(entry);
-      if (f.getName().equals("*") && expandWildcard) {
-        File parent = f.getParentFile() == null ? new File(".") : f.getParentFile();
-        FileFilter jarFilter = file -> file.getName().endsWith(".jar");
-        File[] files = parent.listFiles(jarFilter);
-        if (files != null) {
-          for (File jar : files) {
-            entries.add(jar.toString());
-          }
+      if (false && this.useGC()) {
+        if (entry.charAt(0) == '@') {
+            File f = new File(entry.substring(1));
+            ArrayList<String> list = ARGC.processListFile(f);
+            if (list != null) {
+                String dir = f.getAbsolutePath();
+                dir = dir.substring(0, dir.lastIndexOf('/') + 1);
+                for (String s : list) {
+                    addPath(entries, dir + s, !expandAarFiles);
+                }
+            }
         }
-        continue;
-      }
-      if (entry.endsWith(".aar") && expandAarFiles) {
-        // Extract classes.jar from Android library AAR file.
-        f = fileUtil().extractClassesJarFromAarFile(f);
->>>>>>> e354118a
+        else {
+            addPath(entries, entry, !expandAarFiles);
+        }
       }
       else {
-	      File f = new File(entry);
-	      if (entry.endsWith(".aar") && expandAarFiles) {
-	        // Extract classes.jar from Android library AAR file.
-	        f = fileUtil().extractClassesJarFromAarFile(f);
-	      }
-	      if (f.exists()) {
-	        entries.add(f.toString());
-	      }
-	      else {
-	    	  System.err.println("invalid path: " + entry);
-	      }
+        File f = new File(entry);
+        if (f.getName().equals("*") && expandWildcard) {
+          File parent = f.getParentFile() == null ? new File(".") : f.getParentFile();
+          FileFilter jarFilter = file -> file.getName().endsWith(".jar");
+          File[] files = parent.listFiles(jarFilter);
+          if (files != null) {
+            for (File jar : files) {
+              entries.add(jar.toString());
+            }
+          }
+          continue;
+        }
+        if (entry.endsWith(".aar") && expandAarFiles) {
+          // Extract classes.jar from Android library AAR file.
+          f = fileUtil().extractClassesJarFromAarFile(f);
+        }
+        if (f.exists()) {
+          entries.add(f.toString());
+        }
+        else {
+            System.err.println("invalid path: " + entry);
+        }
       }
     }
     return entries;
@@ -885,17 +868,13 @@
   }
 
   public List<String> getBootClasspath() {
-<<<<<<< HEAD
 	  if (this.bootcps == null) {
-		  bootcps = getPathArgument(bootclasspath, true);
+		  bootcps = getPathArgument(bootclasspath, true, true);
 		  if (isVerbose()) {
 		    System.out.println("bootclasspath = " + bootcps);
 		  }
 	  }
 	  return this.bootcps;
-=======
-    return getPathArgument(bootclasspath, false, false);
->>>>>>> e354118a
   }
 
   public Mappings getMappings() {
