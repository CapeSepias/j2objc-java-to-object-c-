--- conflicted
+++ resolved
@@ -450,15 +450,11 @@
       // so prefer the JDT behavior here.
       return Collections.emptyList();
     }
-<<<<<<< HEAD
     List<? extends TypeMirror> result = new ArrayList<>(javacTypes.directSupertypes(t));
     if (TypeUtil.isPureInterface(t)) {
       result.remove(javaObject.asType());
     }
     return result;
-=======
-    return javacTypes.directSupertypes(t);
->>>>>>> e354118a
   }
 
   public TypeMirror erasure(TypeMirror t) {
